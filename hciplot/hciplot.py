__author__ = 'Carlos Alberto Gomez Gonzalez'
__all__ = ['plot_frames',
           'plot_cubes']

from decimal import *
import os
import shutil
import numpy as np
import holoviews as hv
from holoviews import opts
from subprocess import call
from matplotlib.pyplot import (figure, subplot, show, Circle, savefig, close,
                               hlines, annotate)
from matplotlib.pyplot import colorbar as plt_colorbar
from mpl_toolkits.axes_grid1 import make_axes_locatable
from matplotlib.cm import register_cmap
import matplotlib.colors as colors
from matplotlib.colors import LinearSegmentedColormap
<<<<<<< HEAD
#import matplotlib.cm as mplcm
#import warningsimport 
#warnings.filterwarnings("ignore", module="matplotlib")
=======
import matplotlib.cm as mplcm
import warnings
warnings.filterwarnings("ignore", module="matplotlib")
>>>>>>> 0043f155

# Registering heat and cool colormaps from SaoImage DS9
# borrowed from: https://gist.github.com/adonath/c9a97d2f2d964ae7b9eb
ds9cool = {'red': lambda v: 2 * v - 1,
           'green': lambda v: 2 * v - 0.5,
           'blue': lambda v: 2 * v}
ds9heat = {'red': lambda v: np.interp(v, [0, 0.34, 1], [0, 1, 1]),
           'green': lambda v: np.interp(v, [0, 1], [0, 1]),
           'blue': lambda v: np.interp(v, [0, 0.65, 0.98, 1], [0, 0, 1, 1])}
<<<<<<< HEAD

=======
>>>>>>> 0043f155
register_cmap(cmap=LinearSegmentedColormap('ds9cool', ds9cool))
register_cmap(cmap=LinearSegmentedColormap('ds9heat', ds9heat))
cmap_binary = colors.ListedColormap(['black', 'white'])
default_cmap = 'viridis'


def plot_frames(data, backend='matplotlib', mode='mosaic', rows=1, vmax=None,
                vmin=None, circle=None, circle_alpha=0.8, circle_color='white',
                circle_linestyle='-', circle_radius=6, circle_label=False, 
                arrow=None, arrow_alpha=0.8, arrow_length=10, arrow_shiftx=5, 
                arrow_label=None, label=None, label_pad=5, label_size=12, 
                label_color='white',grid=False, grid_alpha=0.4,  grid_color='#f7f7f7', 
                grid_spacing=None, cross=None, cross_alpha=0.4, lab_fontsize=8,
                cross_color='white', ang_scale=False, ang_ticksep=50, ndec=1, 
                pxscale=0.01, auscale=1., ang_legend=False, au_legend=False, 
                axis=True, show_center=False, cmap=None, log=False, 
                colorbar=True, colorbar_ticks=None, dpi=100, size_factor=6, 
                horsp=0.4, versp=0.2, width=400, height=400, title=None, 
                tit_size=16, sampling=1, save=None, transparent=False):
    """ Plot a 2d array or a tuple of 2d arrays. Supports the ``matplotlib`` and
    ``bokeh`` backends. When having a tuple of 2d arrays, the plot turns into a
    mosaic. For ``matplotlib``, instead of a mosaic of images, we can create a
    mosaic of surface plots. Also, when using the ``matplotlib`` backend, this
    function allows to annotate and customize the plot and produce publication
    quality figures.

    Parameters
    ----------
    data : numpy.ndarray or tuple
        A single 2d array or a tuple of 2d arrays.
    backend : {'matplotlib', 'bokeh'}, str optional
        Selects the backend used to display the plots. ``Matplotlib`` plots
        are static and allow customization (leading to publication quality
        figures). ``Bokeh`` plots are interactive, allowing the used to zoom,
        pan, inspect pixel values, etc.
    mode : {'mosaic', 'surface'}, str optional
        [backend='matplotlib'] Controls whether to turn the images into surface
        plots.
    rows : int, optional
        How many rows (subplots in a grid) in the case ``data`` is a tuple of
        2d arrays.
    vmax : None, float/int or tuple of float/int, optional
        For defining the data range that the colormap covers. When set to None,
        the colormap covers the complete value range of the supplied data.
    vmin : None, float/int or tuple of float/int, optional
        For stretching the displayed pixels values. When set to None,
        the colormap covers the complete value range of the supplied data.
    circle : None, tuple or tuple of tuples, optional
        [backend='matplotlib'] To show a circle at the given px coordinates. The
        circles are shown on all subplots.
    circle_alpha : float or tuple of floats, optional
        [backend='matplotlib'] Alpha transparency for each circle.
    circle_color : str, optional
        [backend='matplotlib'] Color of the circles. White by default.
    circle_radius : int, optional
        [backend='matplotlib'] Radius of the circles, 6 px by default.
    circle_label : bool or string, optional
        [backend='matplotlib'] Whether to show the coordinates next to each
        circle. If a string: the string to be printed. If a tuple, should be 
        a tuple of strings with same length as 'circle'.
    arrow : None or tuple of floats, optional
        [backend='matplotlib'] To show an arrow pointing to the given pixel
        coordinates.
    arrow_alpha : float, optional
        [backend='matplotlib'] Alpha transparency for the arrow.
    arrow_length : int, optional
        [backend='matplotlib'] Length of the arrow, 10 px by default.
    arrow_shiftx : int, optional
        [backend='matplotlib'] Shift in x of the arrow pointing position, 5 px
        by default.
    arrow_label : bool or string, optional
        [backend='matplotlib'] Label to be printed next to the arrow.
    label : None, str or list of str/None, optional
        [backend='matplotlib'] Text for labeling each subplot. The label is
        shown at the bottom-left corner if each subplot.
    label_pad : int or tuple of int, optional
        [backend='matplotlib'] Padding of the label from the left bottom corner.
        5 by default. If a tuple, sets the padding in x and y.
    label_size : int, optional
        [backend='matplotlib'] Size of the labels font.
    grid : bool or tuple of bools, optional
        [backend='matplotlib'] If True, a grid is displayed over the image, off
        by default.
    grid_alpha : None, float/int or tuple of None/float/int, optional
        [backend='matplotlib'] Alpha transparency of the grid.
    grid_color : str, optional
        [backend='matplotlib'] Color of the grid lines.
    grid_spacing : None, float/int or tuple of None/float/int, optional
        [backend='matplotlib'] Separation of the grid lines in pixels.
    cross : None or tuple of floats, optional
        [backend='matplotlib'] If provided, a crosshair is displayed at given
        pixel coordinates.
    cross_alpha : float, optional
        [backend='matplotlib'] Alpha transparency of the crosshair.
    cross_color : string, optional
        [backend='matplotlib'] Color of the crosshair.
    ang_scale : bool or tuple of bools, optional
        [backend='matplotlib'] If True, the axes are displayed in angular scale
        (arcsecs).
    ang_ticksep : int, optional
        [backend='matplotlib'] Separation for the ticks when using axis in
        angular scale.
    ndec : int, optional
        [backend='matplotlib'] Number of decimals for axes labels.
    pxscale : float, optional
        [backend='matplotlib'] Pixel scale in arcseconds/px. Default 0.01
        (Keck/NIRC2, SPHERE-IRDIS).
    auscale : float, optional
        [backend='matplotlib'] Pixel scale in au/px. Default 1.
    ang_legend : bool or tuple of bools, optional
        [backend='matplotlib'] If True a scaling bar (1 arcsec or 500 mas) will
        be added on the bottom-right corner of the subplots.
    au_legend : bool or tuple of bools, optional
        [backend='matplotlib'] If True (and ang_legend is False) a scaling bar 
        (10 au, 20 au or 50 au) will be added on the top-right corner of the 
        subplots.
    axis : bool, optional
        [backend='matplotlib'] Show the axis, on by default.
    show_center : bool or tuple of bools, optional
        [backend='matplotlib'] To show a cross at the center of the frame.
    cmap : None, str or tuple of str, optional
        Colormap to be used. When None, the value of the global variable
        ``default_cmap`` will be used. Any string corresponding to a valid
        ``matplotlib`` colormap can be used. Additionally, 'ds9cool', 'ds9heat'
        and 'binary' (for binary maps) are valid colormaps for this function.
    log : bool or tuple of bool, optional
        [backend='matplotlib'] Log color scale.
    colorbar : bool or tuple of bool, optional
        To attach a colorbar, on by default.
    colorbar_ticks : None, tuple or tuple of tuples, optional
        [backend='matplotlib'] Custom ticks for the colorbar of each plot.
    dpi : int, optional
        [backend='matplotlib'] Dots per inch, determines how many pixels the
        figure comprises (which affects the plot quality).
    size_factor : int, optional
        [backend='matplotlib'] Determines the size of the plot by setting the
        figsize parameter (width x height [inches]) as size_factor * ncols,
        size_factor * nrows.
    horsp : float, optional
        [backend='matplotlib'] Horizontal gap between subplots.
    versp : float, optional
        [backend='matplotlib'] Vertical gap between subplots.
    width : int, optional
        [backend='bokeh'] Controls the width of each subplot.
    height : int, optional
        [backend='bokeh'] Controls the height of each subplot.
    title : None or str, optional
        [backend='matplotlib'] Title of the whole figure, None by default.
    tit_size: int, optional
        Size of the title font.
    sampling : int, optional
        [mode='surface'] Sets the stride used to sample the input data to
        generate the surface graph.
    save : None or str, optional
        If a string is provided the plot is saved using ``save`` as the
        path/filename.
    transparent : bool, optional
        [save=True] Whether to have a transparent background between subplots.
        If False, then a white background is shown.

    """
    def check_bool_param(param, name):
        msg_type = '`' + name + '` must be a bool or tuple of bools'
        if isinstance(param, bool):
            param = [param] * num_plots
        elif isinstance(param, tuple):
            if not num_plots == len(param):
                msg = 'The len of `' + name + '` ({}) does not match the ' + \
                      'number of plots ({})'
                raise ValueError(msg.format(len(param), num_plots))
            else:
                for elem in param:
                    if not isinstance(elem, bool):
                        raise TypeError(msg_type)
        else:
            raise TypeError(msg_type)
        return param

    def check_numeric_param(param, name):
        msg_type = '`' + name + '` must be a None, float/int or tuple of ' + \
                   'None/float/ints'
        if param is None:
            param = [None] * num_plots
        elif isinstance(param, (int, float)):
            param = [param] * num_plots
        elif isinstance(param, tuple):
            if not num_plots == len(param):
                msg = 'The len of `' + name + '` ({}) does not match the ' + \
                      'number of plots ({})'
                raise ValueError(msg.format(len(param), num_plots))
            else:
                for elem in param:
                    if elem and not isinstance(elem, (float, int)):
                        raise TypeError(msg_type)
        else:
            raise TypeError(msg_type)
        return param

    def check_str_param(param, name, default_value=None):
        msg_type = '`' + name + '` must be a None, str or tuple of ' + \
                   'None/str'
        if param is None:
            param = [default_value] * num_plots
        elif isinstance(param, str):
            param = [param] * num_plots
        elif isinstance(param, tuple):
            if not num_plots == len(param):
                msg = 'The len of `' + name + '` ({}) does not match the ' + \
                      'number of plots ({})'
                raise ValueError(msg.format(len(param), num_plots))
            else:
                for elem in param:
                    if elem and not isinstance(elem, str):
                        raise TypeError(msg_type)
        else:
            raise TypeError(msg_type)
        return param
    # --------------------------------------------------------------------------

    # Checking inputs: a frame (1 or 3 channels) or tuple of them
    msg_data_type = "`data` must be a frame (2d array) or tuple of frames"
    if isinstance(data, np.ndarray):
        if data.ndim == 2:
            data = [data]
        elif data.ndim == 3:
            raise TypeError(msg_data_type)
    elif isinstance(data, tuple):
        for i in range(len(data)):
            # checking the elements are 2d (excepting the case of 3 channels)
            if not data[i].ndim == 2:# and data[i].shape[2] != 3:
                raise ValueError(msg_data_type)
    else:
        raise ValueError(msg_data_type)

    if not isinstance(backend, str):
        raise TypeError('`backend` must be a string. ' + msg_data_type)

    if backend == 'bokeh':
        if mode == 'surface':
            raise ValueError('Surface plotting only supported with matplotlib '
                             'backend')
        if save is not None:
            raise ValueError('Saving is only supported with matplotlib backend')

    if isinstance(label_pad, tuple):
        label_pad_x, label_pad_y = label_pad
    else:
        label_pad_x = label_pad
        label_pad_y = label_pad

    num_plots = len(data)

    if rows == 0:
        raise ValueError('Rows must be a positive integer')
    if num_plots % rows == 0:
        cols = int(num_plots / rows)
    else:
        cols = int((num_plots / rows) + 1)

    # CIRCLE -------------------------------------------------------------------
    if circle is not None:
        if isinstance(circle, tuple):
            show_circle = True
            if isinstance(circle[0], tuple):
                n_circ = len(circle)
                coor_circle = circle
            elif isinstance(circle[0], (float, int)):
                n_circ = 1
                coor_circle = [circle] * n_circ
        else:
            print("`circle` must be a tuple (X,Y) or tuple of tuples (X,Y)")
            show_circle = False
    else:
        show_circle = False

    if show_circle:
        if isinstance(circle_radius, (float, int)):
            # single value is provided, used for all circles
            circle_radius = [circle_radius] * n_circ
        elif isinstance(circle_radius, tuple):
            # a different value for each circle
            if not n_circ == len(circle_radius):
                msg = '`circle_radius` must have the same len as `circle`'
                raise ValueError(msg)
        else:
            raise TypeError("`circle_rad` must be a float or tuple of floats")

    if show_circle:
        if isinstance(circle_alpha, (float, int)):
            circle_alpha = [circle_alpha] * n_circ
        elif isinstance(circle_alpha, tuple):
            # a different value for each circle
            if not n_circ == len(circle_alpha):
                msg = '`circle_alpha` must have the same len as `circle`'
                raise ValueError(msg)

    # ARROW --------------------------------------------------------------------
    if arrow is not None:
        if isinstance(arrow, tuple):
            show_arrow = True
        else:
            raise ValueError("`arrow` must be a tuple (X,Y)")
    else:
        show_arrow = False

    # VMAX-VMIN ----------------------------------------------------------------
    vmin = check_numeric_param(vmin, 'vmin')
    vmax = check_numeric_param(vmax, 'vmax')

    # CROSS --------------------------------------------------------------------
    if cross is not None:
        if not isinstance(cross, tuple):
            raise ValueError("`crosshair` must be a tuple (X,Y)")
        else:
            coor_cross = cross
            show_cross = True
    else:
        show_cross = False

    # AXIS, GRID, ANG_SCALE ----------------------------------------------------
    axis = check_bool_param(axis, 'axis')
    grid = check_bool_param(grid, 'grid')
    grid_alpha = check_numeric_param(grid_alpha, 'grid_alpha')
    grid_spacing = check_numeric_param(grid_spacing, 'grid_spacing')
    show_center = check_bool_param(show_center, 'show_center')
    ang_scale = check_bool_param(ang_scale, 'ang_scale')
    ang_legend = check_bool_param(ang_legend, 'ang_legend')
    au_legend = check_bool_param(au_legend, 'ang_legend')

    if isinstance(grid_color, str):
        grid_color = [grid_color] * num_plots

    if any(ang_scale) and save is not None:
        print("`Pixel scale set to {}`".format(pxscale))

    # LABEL --------------------------------------------------------------------
    label = check_str_param(label, 'label')

    # CMAP ---------------------------------------------------------------------
    custom_cmap = check_str_param(cmap, 'cmap', default_cmap)

    # COLORBAR -----------------------------------------------------------------
    colorbar = check_bool_param(colorbar, 'colorbar')

    if colorbar_ticks is not None:
        cbar_ticks = colorbar_ticks
        # must be a tuple
        if isinstance(cbar_ticks, tuple):
            # tuple of tuples
            if isinstance(cbar_ticks[0], tuple):
                if not num_plots == len(cbar_ticks):
                    raise ValueError('`colorbar_ticks` does not contain enough '
                                     'items')
            # single tuple
            elif isinstance(cbar_ticks[0], (float, int)):
                cbar_ticks = [colorbar_ticks] * num_plots
        else:
            raise TypeError('`colorbar_ticks` must be a tuple or tuple of '
                            'tuples')
    else:
        cbar_ticks = [None] * num_plots

    # LOG ----------------------------------------------------------------------
    logscale = check_bool_param(log, 'log')
#    if any(logscale):
#        # Showing bad/nan pixels with the darkest color in current colormap
#        current_cmap = mplcm.get_cmap()
#        current_cmap.set_bad(current_cmap.colors[0])

    # --------------------------------------------------------------------------
    if backend == 'matplotlib':
        # Creating the figure --------------------------------------------------
        fig = figure(figsize=(cols * size_factor, rows * size_factor), dpi=dpi)

        if title is not None:
            fig.suptitle(title, fontsize=tit_size, va='center', x=0.51, 
                         #y=1-0.08*(28/tit_size)**(0.5))
                         y=1-0.1*(16/tit_size))

        if mode == 'surface':
            plot_mosaic = False
        elif mode == 'mosaic':
            plot_mosaic = True
        else:
            raise ValueError("`mode` value was not recognized")

        for i, v in enumerate(range(num_plots)):
            image = data[i].copy()
            frame_size = image.shape[0]  # assuming square frames
            cy = image.shape[0] / 2 - 0.5
            cx = image.shape[1] / 2 - 0.5
            v += 1

            if plot_mosaic:
                ax = subplot(rows, cols, v)
                ax.set_aspect('equal')

                if logscale[i]:
                    image += np.abs(image.min())
                    if vmin[i] is None:
                        linthresh = 1e-2
                    else:
                        linthresh = vmin[i]
                    norm = colors.SymLogNorm(linthresh)
                else:
                    norm = None

                if image.dtype == bool:
                    image = image.astype(int)

                if custom_cmap[i] == 'binary' and image.max() == 1 and \
                   image.min() == 0:
                    cucmap = cmap_binary
                    cbticks = (0, 0.5, 1)

                else:
                    cucmap = custom_cmap[i]
                    cbticks = cbar_ticks[i]

                im = ax.imshow(image, cmap=cucmap, origin='lower', norm=norm,
                               interpolation='nearest', vmin=vmin[i],
                               vmax=vmax[i])

                if colorbar[i]:
                    divider = make_axes_locatable(ax)
                    # the width of cax is 5% of ax and the padding between cax
                    # and ax wis fixed at 0.05 inch
                    cax = divider.append_axes("right", size="5%", pad=0.05)
                    cb = plt_colorbar(im, ax=ax, cax=cax, drawedges=False,
                                      ticks=cbticks)
                    cb.outline.set_linewidth(0.1)
                    cb.ax.tick_params(labelsize=8)

            else:
                # Leave the import to make porjection='3d' work
                #from mpl_toolkits.mplot3d import Axes3D
                x = np.outer(np.arange(0, frame_size, 1), np.ones(frame_size))
                y = x.copy().T
                ax = subplot(rows, cols, v, projection='3d')
                ax.set_aspect('equal')
                surf = ax.plot_surface(x, y, image, rstride=sampling,
                                       cstride=sampling, linewidth=2,
                                       cmap=custom_cmap[i], antialiased=True,
                                       vmin=vmin[i], vmax=vmax[i])
                ax.set_xlabel('x')
                ax.set_ylabel('y')
                ax.dist = 10
                if title is not None:
                    ax.set_title(title)

                if colorbar[i]:
                    fig.colorbar(surf, aspect=10, pad=0.05, fraction=0.04)

            if ang_legend[i] and plot_mosaic:
                scaleng = 1. / pxscale
                scalab = '1 arcsec'
                scalabloc = scaleng / 2. - 8
                if scaleng > frame_size / 2.:
                    scaleng /= 2.
                    scalab = '500 mas'
                    scalabloc = scaleng / 2. - 8
                scapad = 4
                xma = frame_size - scapad
                xmi = xma - scaleng
                hlines(y=scapad, xmin=xmi, xmax=xma, colors='white', lw=1.,
                       linestyles='solid')
                annotate(scalab, (xmi + scalabloc, scapad + 2), color='white', 
                         size=label_size)
            elif au_legend[i] and plot_mosaic:
                pxsc_fac = (0.012265/pxscale)
                labsz_fac = (label_size/12)
                scaleng = 50. / auscale
                scalab = '50 au'
                scalabloc = scaleng / 2. - 6.4*pxsc_fac*labsz_fac
                if scaleng > frame_size / 3.:
                    scaleng = 20. / auscale
                    scalab = '20 au'
                    scalabloc = scaleng / 2. - 6.4*pxsc_fac*labsz_fac
                    if scaleng > frame_size / 3.:
                        scaleng = 10. / auscale
                        scalab = '10 au'
                        scalabloc = scaleng / 2. - 6.4*pxsc_fac*labsz_fac
                scapad = 5*pxsc_fac*labsz_fac
                xma = frame_size - scapad
                xmi = xma - scaleng
                hlines(y=xma-scapad, xmin=xmi, xmax=xma, colors='white', lw=1.,
                       linestyles='solid')
                annotate(scalab, (xmi + scalabloc, xma-0.5*scapad), 
                         color='white', size=label_size)
                
            if show_circle and plot_mosaic:
                if isinstance(circle_linestyle,tuple):
                    c_offset = circle_linestyle[0]
                    circle_linestyle = circle_linestyle[1]
                else:
                    c_offset = 2
                for j in range(n_circ):
                    circ = Circle(coor_circle[j], radius=circle_radius[j],
                                  fill=False, color=circle_color,
                                  alpha=circle_alpha[j], ls=circle_linestyle)
                    ax.add_artist(circ)
                    if circle_label:                  
                        x = coor_circle[j][0]
                        y = coor_circle[j][1]
                        if isinstance(circle_label,str):
                            cirlabel = circle_label
                        elif isinstance(circle_label,tuple):
                            cirlabel = circle_label[j]
                        else:
                            cirlabel = str(int(x))+','+str(int(y))
                        ax.text(x, y + circle_radius[j] + c_offset, cirlabel,
                                fontsize=lab_fontsize, color='white', family='monospace',
                                ha='center', va='center', weight='bold',
                                alpha=circle_alpha[j])

            if show_cross and plot_mosaic:
                ax.axhline(coor_cross[0], xmin=0, xmax=frame_size, alpha=cross_alpha, lw=0.6,
                           linestyle='dashed', color='white')
                ax.axvline(coor_cross[1], ymin=0, ymax=frame_size, alpha=cross_alpha, lw=0.6,
                           linestyle='dashed', color='white')
#                ax.scatter([coor_cross[0]], [coor_cross[1]], marker='+',
#                           color=cross_color, alpha=cross_alpha)

            if show_center[i] and plot_mosaic:
                ax.scatter([cy], [cx], marker='+',
                           color=cross_color, alpha=cross_alpha)

            if show_arrow and plot_mosaic:
                ax.arrow(arrow[0] + arrow_length + arrow_shiftx, arrow[1],
                         -arrow_length, 0, color='white', head_width=6,
                         head_length=4, width=2, length_includes_head=True,
                         alpha=arrow_alpha)
                if arrow_label:                  
                    x = arrow[0]
                    y = arrow[1]
                    if isinstance(arrow_label,str):
                        arrlabel = arrow_label
                    else:
                        arrlabel = str(int(x))+','+str(int(y))
                    if len(arrlabel) < 5:
                        arr_fontsize=14
                    else:
                        arr_fontsize=lab_fontsize
                    ax.text(x + arrow_length + 1.3*arrow_shiftx, y, arrlabel,
                            fontsize=arr_fontsize, color='white', family='monospace',
                            ha='left', va='center', weight='bold',
                            alpha=arrow_alpha)
                                
            if label[i] is not None and plot_mosaic:
                ax.annotate(label[i], xy=(label_pad_x, label_pad_y), color=label_color,
                            xycoords='axes pixels', weight='bold',
                            size=label_size)

            if grid[i] and plot_mosaic:
                if grid_spacing[i] is None:
                    if cy < 10:
                        gridspa = 1
                    elif cy >= 10:
                        if cy % 2 == 0:
                            gridspa = 4
                        else:
                            gridspa = 5
                else:
                    gridspa = grid_spacing[i]

                ax.tick_params(axis='both', which='minor')
                minor_ticks = np.arange(0, data[i].shape[0], gridspa)
                ax.set_xticks(minor_ticks, minor=True)
                ax.set_yticks(minor_ticks, minor=True)
                ax.grid(True, which='minor', color=grid_color[i], linewidth=0.5,
                        alpha=grid_alpha[i], linestyle='dashed')
            else:
                ax.grid(False)

            if ang_scale[i] and plot_mosaic:
                # Converting axes from pixels to arcseconds
                half_num_ticks = int(np.round(cy // ang_ticksep))

                # Calculate the pixel locations at which to put ticks
                ticks = []
                for t in range(half_num_ticks, -half_num_ticks-1, -1):
                    # Avoid ticks not showing on the last pixel
                    if not cy - t * ang_ticksep == frame_size:
                        ticks.append(cy - t * ang_ticksep)
                    else:
                        ticks.append((cy - t * ang_ticksep)-1)
                ax.set_xticks(ticks)
                ax.set_yticks(ticks)

                # Corresponding distance in arcseconds, measured from the center
                labels_y = []
                labels_x = []
                for t in range(half_num_ticks, -half_num_ticks-1, -1):
                    labels_y.append(round(Decimal(-t * (ang_ticksep * pxscale)),ndec))
                    labels_x.append(round(Decimal(t * (ang_ticksep * pxscale)),ndec))
                ax.set_xticklabels(labels_x)
                ax.set_yticklabels(labels_y)
                ax.set_xlabel("arcsec", fontsize=label_size)
                ax.set_ylabel("arcsec", fontsize=label_size)
                ax.tick_params(axis='both', which='major', labelsize=label_size)
            else:
                ax.set_xlabel("x", fontsize=label_size)
                ax.set_ylabel("y", fontsize=label_size)

            if not axis[i]:
                ax.set_axis_off()

        fig.subplots_adjust(wspace=horsp, hspace=versp)
        if save is not None and isinstance(save, str):
            savefig(save, dpi=dpi, bbox_inches='tight', pad_inches=0,
                    transparent=transparent)
            close()
        else:
            show()

    elif backend == 'bokeh':
        hv.extension(backend)
        subplots = []
        options = "Image (cmap='" + custom_cmap[0] + "')"  # taking first item
        hv.opts(options)

        for i, v in enumerate(range(num_plots)):
            image = data[i].copy()
            if vmin[i] is None:
                vmin_i = image.min()
            if vmax[i] is None:
                vmax_i = image.max()
            im = hv.Image((range(image.shape[1]), range(image.shape[0]), image))
            subplots.append(im.opts(tools=['hover'], colorbar=colorbar[i],
                                    colorbar_opts={'width': 15},
                                    width=width, height=height,
                                    clim=(vmin_i, vmax_i)))

        return hv.Layout(subplots).cols(cols)

    else:
        raise ValueError('`backend` not supported')


def plot_cubes(cube, mode='slider', backend='matplotlib', dpi=100,
               figtype='png', vmin=None, vmax=None, size=100, width=360,
               height=360, cmap=None, colorbar=True, dynamic=True,
               anim_path=None, data_step_range=None, label=None,
               label_step_range=None, delay=50, anim_format='gif',
               delete_anim_cache=True, **kwargs):
    """ Plot multi-dimensional high-contrast imaging datacubes (3d and 4d
    ``numpy`` arrays). It allows to visualize in-memory ``numpy`` arrays on
    ``Jupyterlab`` by leveraging the ``HoloViews`` library. It can also generate
    and save animations from a 3d ``numpy`` array with ``matplotlib``.

    Parameters
    ----------
    cube : np.ndarray
        Input 3d or 4d cube.
    mode : {'slider', 'animation'}, str optional
        Whether to plot the 3d array as a widget with a slider or to save an
        animation of the 3d array. The animation is saved to disk using
        ImageMagick's convert command (it must be installed otherwise a
        ``FileNotFoundError`` will be raised).
    backend : {'matplotlib', 'bokeh'}, str optional
        Selects the backend used to display the plots. ``Bokeh`` plots are
        interactive, allowing the used to zoom, pan, inspect pixel values, etc.
        ``Matplotlib`` can lead to some flickering when using the slider and
        ``dynamic`` is True.
    dpi : int, optional
        [backend='matplotlib'] The rendered dpi of the figure.
    figtype : {'png', 'svg'}, str optional
        [backend='matplotlib'] Type of output.
    vmin : None, float or int, optional
        For defining the data range that the colormap covers. When set to None,
        the colormap covers the complete value range of the supplied data.
    vmax : None, float or int, optional
        For defining the data range that the colormap covers. When set to None,
        the colormap covers the complete value range of the supplied data.
    size : int, optional
        [backend='matplotlib'] Sets the size of the plot.
    width : int, optional
        [backend='bokeh'] Sets the width of the plot.
    height : int, optional
        [backend='bokeh'] Sets the height of the plot.
    cmap : None or str, optional
        Colormap. When None, the value of the global variable ``default_cmap``
        will be used.
    colorbar : bool, optional
        If True, a colorbar is shown.
    dynamic : bool, optional
        [mode='slider'] When False, a ``HoloViews.HoloMap`` is created (slower
        and will take up a lot of RAM for large datasets). If True, a
        ``HoloViews.DynamicMap`` is created instead.
    anim_path : str, optional
        [mode='animation'] The animation path/filename. If None then the
        animation will be called ``animation``.``anim_format`` and will be saved
        in the current directory.
    data_step_range : tuple, optional
        [mode='animation'] Tuple of 1, 2 or 3 values that creates a range for
        slicing the ``data`` cube.
    label : str, optional
        [mode='animation'] Label to be overlaid on top of each frame of the
        animation. If None, then ``frame <#>`` will be used.
    label_step_range : tuple, optional
        [mode='animation'] Tuple of 1, 2 or 3 values that creates a range for
        customizing the label overlaid on top of each frame of the animation.
    delay : int, optional
        [mode='animation'] Delay for displaying the frames in the animation
        sequence.
    anim_format : str, optional
        [mode='animation'] Format of the saved animation. By default 'gif' is
        used. Other formats supported by ImageMagick are valid, such as 'mp4'.
    delete_anim_cache : str, optional
        [mode='animation'] If True, the cache folder is deleted once the
        animation file is saved to disk.
    **kwargs : dictionary, optional
        [mode='animation'] Arguments to be passed to ``plot_frames`` to
        customize each frame of the animation (adding markers, using a log
        scale, etc).

    Notes
    -----
    http://holoviews.org/getting_started/Gridded_Datasets.html
    http://holoviews.org/user_guide/Gridded_Datasets.html
    http://holoviews.org/user_guide/Applying_Customizations.html
    """
    hv.extension(backend)

    if not isinstance(cube, np.ndarray):
        raise TypeError('`cube` must be a numpy.ndarray')

    if cmap is None:
        cmap = default_cmap

    if mode == 'slider':
        if cube.ndim not in (3, 4):
            raise ValueError('`cube` must be a 3 or 4 array when `mode` set to '
                             'slider')

        if cube.ndim == 3:
            # Dataset((X, Y, Z), Data), where
            # X is a 1D array of shape M ,
            # Y is a 1D array of shape N and
            # Z is a 1D array of shape O
            # Data is a ND array of shape NxMxO
            ds = hv.Dataset((range(cube.shape[2]), range(cube.shape[1]),
                             range(cube.shape[0]), cube), ['x', 'y', 'time'],
                            'flux')
            max_frames = cube.shape[0]
        elif cube.ndim == 4:
            # adding a lambda dimension
            ds = hv.Dataset((range(cube.shape[3]), range(cube.shape[2]),
                             range(cube.shape[1]), range(cube.shape[0]), cube),
                            ['x', 'y', 'time', 'lambda'], 'flux')
            max_frames = cube.shape[0] * cube.shape[1]

        # Matplotlib takes None but not Bokeh. We take global min & max instead
        if vmin is None:
            vmin = cube.min()
        if vmax is None:
            vmax = cube.max()

        print(ds)
        print(":Cube_shape\t{}".format(list(cube.shape[::-1])))

        # not working for bokeh: dpi
        image_stack = ds.to(hv.Image, kdims=['x', 'y'], dynamic=dynamic)
        hv.output(backend=backend, size=size, dpi=dpi, fig=figtype,
                  max_frames=max_frames)

        if backend == 'matplotlib':
            # keywords in the currently active 'matplotlib' renderer are:
            # 'alpha', 'clims', 'cmap', 'filterrad', 'interpolation', 'norm',
            # 'visible'
            options = "Image (cmap='" + cmap + "', interpolation='nearest',"
            options += " clims=("+str(vmin)+','+str(vmax)+")"+")"
            opts(options, image_stack)
            return image_stack.opts(opts.Image(colorbar=colorbar))
            # hv.save(image_stack, 'holomap.gif', fps=5)

        elif backend == 'bokeh':
            options = "Image (cmap='" + cmap + "')"
            opts(options, image_stack)
            # Compensating the width to accommodate the colorbar
            if colorbar:
                cb_wid = 15
                cb_pad = 3
                tick_len = len(str(int(cube.max())))
                if tick_len < 4:
                    cb_tick = 25
                elif tick_len == 4:
                    cb_tick = 35
                elif tick_len > 4:
                    cb_tick = 45
                width_ = width + cb_pad + cb_wid + cb_tick
            else:
                width_ = width

            return image_stack.opts(opts.Image(colorbar=colorbar,
                                               colorbar_opts={'width': 15,
                                                              'padding': 3},
                                               width=width_, height=height,
                                               clim=(vmin, vmax),
                                               tools=['hover']))

    elif mode == 'animation':
        if cube.ndim != 3:
            raise ValueError('`cube` must be a 3 array when `mode` set to '
                             'animation')

        if backend == 'bokeh':
            print('Creating animations works with the matplotlib backend')

        dir_path = './animation_temp/'
        if anim_path is None:
            anim_path = './animation'

        if data_step_range is None:
            data_step_range = range(0, cube.shape[0], 1)
        else:
            if not isinstance(data_step_range, tuple):
                msg = '`data_step_range` must be a tuple with 1, 2 or 3 values'
                raise ValueError(msg)
            if len(data_step_range) == 1:
                data_step_range = range(data_step_range)
            elif len(data_step_range) == 2:
                data_step_range = range(data_step_range[0], data_step_range[1])
            elif len(data_step_range) == 3:
                data_step_range = range(data_step_range[0],
                                        data_step_range[1],
                                        data_step_range[2])

        if label_step_range is None:
            label_step_range = data_step_range
        else:
            if not isinstance(label_step_range, tuple):
                msg = '`label_step_range` must be a tuple with 1, 2 or 3 values'
                raise ValueError(msg)
            if len(label_step_range) == 1:
                label_step_range = range(label_step_range)
            elif len(label_step_range) == 2:
                label_step_range = range(label_step_range[0],
                                         label_step_range[1])
            elif len(label_step_range) == 3:
                label_step_range = range(label_step_range[0],
                                         label_step_range[1],
                                         label_step_range[2])

        if os.path.exists(dir_path):
            shutil.rmtree(dir_path)
            print('Replacing ' + dir_path)
        os.mkdir(dir_path)

        print('Producing each animation frame...')
        for i, labstep in zip(data_step_range, list(label_step_range)):
            if label is None:
                label = 'frame '
            savelabel = dir_path + label + str(i + 100)
            plot_frames(cube[i], backend='matplotlib', mode='mosaic',
                        save=savelabel, dpi=dpi, vmin=vmin, vmax=vmax,
                        colorbar=colorbar, cmap=cmap,
                        label=[label + str(labstep + 1)], **kwargs)
        try:
            filename = anim_path + '.' + anim_format
            call(['convert', '-delay', str(delay), dir_path + '*.png',
                  filename])
            if os.path.exists(filename):
                print('Animation successfully saved to disk as ' + filename)
                if delete_anim_cache:
                    shutil.rmtree(dir_path)
                    print('Temp directory deleted ' + dir_path)

        except FileNotFoundError:
            print('ImageMagick `convert` command could not be found')

    else:
        raise ValueError("`mode` is not recognized")

<|MERGE_RESOLUTION|>--- conflicted
+++ resolved
@@ -16,15 +16,9 @@
 from matplotlib.cm import register_cmap
 import matplotlib.colors as colors
 from matplotlib.colors import LinearSegmentedColormap
-<<<<<<< HEAD
-#import matplotlib.cm as mplcm
-#import warningsimport 
-#warnings.filterwarnings("ignore", module="matplotlib")
-=======
 import matplotlib.cm as mplcm
 import warnings
 warnings.filterwarnings("ignore", module="matplotlib")
->>>>>>> 0043f155
 
 # Registering heat and cool colormaps from SaoImage DS9
 # borrowed from: https://gist.github.com/adonath/c9a97d2f2d964ae7b9eb
@@ -34,10 +28,6 @@
 ds9heat = {'red': lambda v: np.interp(v, [0, 0.34, 1], [0, 1, 1]),
            'green': lambda v: np.interp(v, [0, 1], [0, 1]),
            'blue': lambda v: np.interp(v, [0, 0.65, 0.98, 1], [0, 0, 1, 1])}
-<<<<<<< HEAD
-
-=======
->>>>>>> 0043f155
 register_cmap(cmap=LinearSegmentedColormap('ds9cool', ds9cool))
 register_cmap(cmap=LinearSegmentedColormap('ds9heat', ds9heat))
 cmap_binary = colors.ListedColormap(['black', 'white'])
