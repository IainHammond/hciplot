__author__ = 'Carlos Alberto Gomez Gonzalez, Valentin Christiaens, Iain Hammond'
__all__ = ['plot_frames',
           'plot_cubes']

from decimal import Decimal
from os import mkdir
from os.path import exists
from shutil import rmtree
from subprocess import call
from warnings import filterwarnings

import numpy as np
from holoviews import extension, Dataset, Image, Layout, output, opts
from matplotlib.cm import register_cmap
from matplotlib.colors import LinearSegmentedColormap, LogNorm, ListedColormap, Normalize
from matplotlib.patches import Circle, Ellipse
from matplotlib.pyplot import colorbar as plt_colorbar
from matplotlib.pyplot import (figure, subplot, show, savefig, close, hlines,
                               annotate)
from mpl_toolkits.axes_grid1 import make_axes_locatable

filterwarnings("ignore", module="matplotlib")

# Registering heat and cool colormaps from SaoImage DS9
# borrowed from: https://gist.github.com/adonath/c9a97d2f2d964ae7b9eb
ds9cool = {'red': lambda v: 2 * v - 1,
           'green': lambda v: 2 * v - 0.5,
           'blue': lambda v: 2 * v}
ds9heat = {'red': lambda v: np.interp(v, [0, 0.34, 1], [0, 1, 1]),
           'green': lambda v: np.interp(v, [0, 1], [0, 1]),
           'blue': lambda v: np.interp(v, [0, 0.65, 0.98, 1], [0, 0, 1, 1])}
register_cmap(cmap=LinearSegmentedColormap('ds9cool', ds9cool))
register_cmap(cmap=LinearSegmentedColormap('ds9heat', ds9heat))
cmap_binary = ListedColormap(['black', 'white'])
default_cmap = 'viridis'


def plot_frames(data, backend='matplotlib', mode='mosaic', rows=1, vmax=None,
                vmin=None, circle=None, circle_alpha=0.8, circle_color='white',
                circle_linestyle='-', circle_radius=6, circle_label=False,
                circle_label_color='white', ellipse=None, ellipse_alpha=0.8,
                ellipse_color='white', ellipse_linestyle='-', ellipse_a=6,
                ellipse_b=4, ellipse_angle=0, ellipse_label=False,
                ellipse_label_color='white', arrow=None, arrow_alpha=0.8,
                arrow_length=10, arrow_shiftx=5, arrow_label=None, label=None,
                label_pad=5, label_size=12, label_color='white', grid=False,
                grid_alpha=0.4,  grid_color='#f7f7f7', grid_spacing=None,
                cross=None, cross_alpha=0.4, lab_fontsize=8, cross_color='white',
                ang_scale=False, ang_ticksep=50, tick_direction='out',
                tick_color='black', ndec=1, pxscale=0.01, auscale=1.,
                ang_legend=False, au_legend=False, axis=True,
                show_center=False, cmap=None, log=False, colorbar=True,
                top_colorbar=False, colorbar_ticks=None, colorbar_ticksize=8,
                colorbar_label='', colorbar_label_size=8, patch=None, dpi=100,
                size_factor=6, horsp=0.4, versp=0.2, width=400, height=400,
                title=None, tit_size=16, sampling=1, save=None,
                return_fig_ax=False, transparent=False):
    """ Plot a 2d array or a tuple of 2d arrays. Supports the ``matplotlib`` and
    ``bokeh`` backends. When having a tuple of 2d arrays, the plot turns into a
    mosaic. For ``matplotlib``, instead of a mosaic of images, we can create a
    mosaic of surface plots. Also, when using the ``matplotlib`` backend, this
    function allows to annotate and customize the plot and produce publication
    quality figures.

    Parameters
    ----------
    data : numpy.ndarray or tuple
        A single 2d array or a tuple of 2d arrays.
    backend : {'matplotlib', 'bokeh'}, str optional
        Selects the backend used to display the plots. ``Matplotlib`` plots
        are static and allow customization (leading to publication quality
        figures). ``Bokeh`` plots are interactive, allowing the used to zoom,
        pan, inspect pixel values, etc.
    mode : {'mosaic', 'surface'}, str optional
        [backend='matplotlib'] Controls whether to turn the images into surface
        plots.
    rows : int, optional
        How many rows (subplots in a grid) in the case ``data`` is a tuple of
        2d arrays.
    vmax : None, float/int or tuple of float/int, optional
        For defining the data range that the colormap covers. When set to None,
        the colormap covers the complete value range of the supplied data.
    vmin : None, float/int or tuple of float/int, optional
        For stretching the displayed pixels values. When set to None,
        the colormap covers the complete value range of the supplied data.
    circle : None, tuple or tuple of tuples, optional
        [backend='matplotlib'] To show a circle at the given px coordinates. The
        circles are shown on all subplots.
    circle_alpha : float or tuple of floats, optional
        [backend='matplotlib'] Alpha transparency for each circle.
    circle_color : str, optional
        [backend='matplotlib'] Color of the circles. White by default.
    circle_radius : int, optional
        [backend='matplotlib'] Radius of the circles, 6 px by default.
    circle_label : bool or string, optional
        [backend='matplotlib'] Whether to show the coordinates next to each
        circle. If a string: the string to be printed. If a tuple, should be
        a tuple of strings with same length as 'circle'.
    circle_label_color : str, optional
        [backend='matplotlib'] Default 'white'. Sets the color of the circle
        label
    ellipse : None, tuple or tuple of tuples, optional
        [backend='matplotlib'] To show a circle at the given px coordinates. The
        circles are shown on all subplots.
    ellipse_alpha : float or tuple of floats, optional
        [backend='matplotlib'] Alpha transparency for each circle.
    ellipse_color : str, optional
        [backend='matplotlib'] Color of the circles. White by default.
    ellipse_a : int, optional
        [backend='matplotlib'] Major axis of the ellipses, 6 px by default.
    ellipse_b : int, optional
        [backend='matplotlib'] Minor axis of the ellipses, 4 px by default.
    ellipse_angle : float, optional
        [backend='matplotlib'] Position angle of the major axis in deg, 0 by
        default.
    ellipse_label : bool or string, optional
        [backend='matplotlib'] Whether to show the coordinates next to each
        circle. If a string: the string to be printed. If a tuple, should be
        a tuple of strings with same length as 'circle'.
    ellipse_label_color : str, optional
        [backend='matplotlib'] Default 'white'. Sets the color of the circle
        label
    arrow : None or tuple of floats, optional
        [backend='matplotlib'] To show an arrow pointing to the given pixel
        coordinates.
    arrow_alpha : float, optional
        [backend='matplotlib'] Alpha transparency for the arrow.
    arrow_length : int, optional
        [backend='matplotlib'] Length of the arrow, 10 px by default.
    arrow_shiftx : int, optional
        [backend='matplotlib'] Shift in x of the arrow pointing position, 5 px
        by default.
    arrow_label : bool or string, optional
        [backend='matplotlib'] Label to be printed next to the arrow.
    label : None, str or tuple of str/None, optional
        [backend='matplotlib'] Text for labeling each subplot. The label is
        shown in the bottom-left corner if each subplot.
    label_pad : int or tuple of int, optional
        [backend='matplotlib'] Padding of the label from the left bottom corner.
        5 by default. If a tuple, sets the padding in x and y.
    label_size : int, optional
        [backend='matplotlib'] Size of the labels font.
    label_color : string or tuple of strings, optional
        [backend='matplotlib'] Color of labels font.
    grid : bool or tuple of bools, optional
        [backend='matplotlib'] If True, a grid is displayed over the image, off
        by default.
    grid_alpha : None, float/int or tuple of None/float/int, optional
        [backend='matplotlib'] Alpha transparency of the grid.
    grid_color : str, optional
        [backend='matplotlib'] Color of the grid lines.
    grid_spacing : None, float/int or tuple of None/float/int, optional
        [backend='matplotlib'] Separation of the grid lines in pixels.
    cross : None or tuple of floats, optional
        [backend='matplotlib'] If provided, a crosshair is displayed at given
        pixel coordinates.
    cross_alpha : float, optional
        [backend='matplotlib'] Alpha transparency of the crosshair.
    cross_color : string, optional
        [backend='matplotlib'] Color of the crosshair.
    ang_scale : bool or tuple of bools, optional
        [backend='matplotlib'] If True, the axes are displayed in angular scale
        (arcsecs).
    ang_ticksep : int, optional
        [backend='matplotlib'] Separation for the ticks in pixels, when using
        axis in angular scale.
    tick_direction : str, optional
        [backend='matplotlib'] Outward or inward facing axis ticks.
        'in' for inward, 'out' for outwards.
    tick_color : str, optional
        [backend='matplotlib'] Color of the axis ticks.
    ndec : int, optional
        [backend='matplotlib'] Number of decimals for axes labels.
    pxscale : float, optional
        [backend='matplotlib'] Pixel scale in arcseconds/px. Default 0.01
        (Keck/NIRC2, SPHERE-IRDIS).
    auscale : float, optional
        [backend='matplotlib'] Pixel scale in au/px. Default 1.
    ang_legend : bool or tuple of bools, optional
        [backend='matplotlib'] If True a scaling bar (1 arcsec or 500 mas) will
        be added in the bottom-right corner of the subplots.
    au_legend : bool or tuple of bools, optional
        [backend='matplotlib'] If True (and ang_legend is False) a scaling bar
        (10 au, 20 au or 50 au) will be added in the top-right corner of the
        subplots.
    axis : bool, optional
        [backend='matplotlib'] Show the axis, on by default.
    show_center : bool or tuple of bools, optional
        [backend='matplotlib'] To show a cross at the center of the frame.
    cmap : None, str or tuple of str, optional
        Colormap to be used. When None, the value of the global variable
        ``default_cmap`` will be used. Any string corresponding to a valid
        ``matplotlib`` colormap can be used. Additionally, 'ds9cool', 'ds9heat'
        and 'binary' (for binary maps) are valid colormaps for this function.
    log : bool or tuple of bool, optional
        [backend='matplotlib'] Log color scale.
    colorbar : bool or tuple of bool, optional
        To attach a colorbar, on by default.
    top_colorbar : bool, optional
        [backend='matplotlib'] If True the colorbar is place above the image
        rather than on the right. False by default.
    colorbar_ticks : None, tuple or tuple of tuples, optional
        [backend='matplotlib'] Custom ticks for the colorbar of each plot.
    colorbar_ticksize : int, optional
        [backend='matplotlib'] Font size for colorbar ticks.
    colorbar_label : str, optional
        [backend='matplotlib'] Text displayed next to the colorbar.
    colorbar_label_size : int, optional
        [backend='matplotlib'] Font size for ``colorbar_label``.
    patch : float, optional
        [backend='matplotlib'] Diameter of a circular patch added to the
        bottom-left of the figure to represent a beam or FWHM. For example,
        use 5.2 to represent a FWHM of 5.2 pixels. None otherwise.
    dpi : int, optional
        [backend='matplotlib'] Dots per inch, determines how many pixels the
        figure comprises (which affects the plot quality).
    size_factor : int, optional
        [backend='matplotlib'] Determines the size of the plot by setting the
        figsize parameter (width x height [inches]) as size_factor * ncols,
        size_factor * nrows.
    horsp : float, optional
        [backend='matplotlib'] Horizontal gap between subplots.
    versp : float, optional
        [backend='matplotlib'] Vertical gap between subplots.
    width : int, optional
        [backend='bokeh'] Controls the width of each subplot.
    height : int, optional
        [backend='bokeh'] Controls the height of each subplot.
    title : None or str, optional
        [backend='matplotlib'] Title of the whole figure, None by default.
    tit_size: int, optional
        Size of the title font.
    sampling : int, optional
        [mode='surface'] Sets the stride used to sample the input data to
        generate the surface graph.
    save : None or str, optional
        If a string is provided the plot is saved using ``save`` as the
        path/filename.
    return_fig_ax : bool, optional
        [backend='matplotlib'] If True and save is None, the function
        returns figure, ax. Useful for modifying a figure after
        calling ``plot_frames``. If False and save is None, the figure
        is simply displayed on screen using show().
    transparent : bool, optional
        [save=True] Whether to have a transparent background between subplots.
        If False, then a white background is shown.

    """
    def check_bool_param(param, name):
        msg_type = '`' + name + '` must be a bool or tuple of bools'
        if isinstance(param, bool):
            param = [param] * num_plots
        elif isinstance(param, tuple):
            if not num_plots == len(param):
                msg = 'The len of `' + name + '` ({}) does not match the ' + \
                      'number of plots ({})'
                raise ValueError(msg.format(len(param), num_plots))
            else:
                for elem in param:
                    if not isinstance(elem, bool):
                        raise TypeError(msg_type)
        else:
            raise TypeError(msg_type)
        return param

    def check_numeric_param(param, name):
        msg_type = '`' + name + '` must be a None, float/int or tuple of ' + \
                   'None/float/ints'
        if param is None:
            param = [None] * num_plots
        elif np.isscalar(param):
            param = [param] * num_plots
        elif len(param) == num_plots:
            if not num_plots == len(param):
                msg = 'The len of `' + name + \
                    '` ({}) does not match the ' + 'number of plots ({})'
                raise ValueError(msg.format(len(param), num_plots))
            else:
                for elem in param:
                    if elem and not isinstance(elem, (float, int)):
                        raise TypeError(msg_type)
        else:
            raise TypeError(msg_type)
        return param

    def check_str_param(param, name, default_value=None):
        msg_type = '`' + name + '` must be a None, str or tuple of ' + 'None/str'
        if param is None:
            param = [default_value] * num_plots
        elif isinstance(param, str):
            param = [param] * num_plots
        elif isinstance(param, tuple):
            if not num_plots == len(param):
                msg = 'The len of `' + name + \
                    '` ({}) does not match the ' + 'number of plots ({})'
                raise ValueError(msg.format(len(param), num_plots))
            else:
                for elem in param:
                    if elem and not isinstance(elem, str):
                        raise TypeError(msg_type)
        else:
            raise TypeError(msg_type)
        return param
    # --------------------------------------------------------------------------

    # Checking inputs: a frame (1 or 3 channels) or tuple of them
    msg_data_type = "`data` must be a frame (2d array) or tuple of frames"
    if isinstance(data, np.ndarray):
        if data.ndim == 2:
            data = [data]
        elif data.ndim == 3:
            data = [data[i] for i in range(data.shape[0])]
        else:
            raise TypeError(msg_data_type)
    elif isinstance(data, (list, tuple)):
        for i in range(len(data)):
            # checking the elements are 2d (excepting the case of 3 channels)
            if not data[i].ndim == 2:  # and data[i].shape[2] != 3:
                raise ValueError(msg_data_type)
    else:
        raise ValueError(msg_data_type)

    if not isinstance(backend, str):
        raise TypeError('`backend` must be a string. ' + msg_data_type)

    if backend == 'bokeh':
        if mode == 'surface':
            raise ValueError('Surface plotting only supported with matplotlib '
                             'backend')
        if save is not None:
            raise ValueError('Saving is only supported with matplotlib backend')

    if isinstance(label_pad, tuple):
        label_pad_x, label_pad_y = label_pad
    else:
        label_pad_x = label_pad
        label_pad_y = label_pad

    num_plots = len(data)

    if rows == 0:
        raise ValueError('Rows must be a positive integer')
    if num_plots % rows == 0:
        cols = int(num_plots / rows)
    else:
        cols = int((num_plots / rows) + 1)

    # CIRCLE -------------------------------------------------------------------
    if circle is not None:
        if isinstance(circle, tuple):
            show_circle = True
            if isinstance(circle[0], (tuple, list)):
                n_circ = len(circle)
                coor_circle = circle
                if len(circle[0]) != 2:
                    raise TypeError("Circle coordinates should have length 2")
            elif np.isscalar(circle[0]):
                n_circ = 1
                coor_circle = [circle] * n_circ
            else:
                msg = "Type of first element of input 'circle' not recognised."
                msg += " Should be either scalar or tuple/list."
                raise TypeError(msg)
        else:
            print("`circle` must be a tuple (X,Y) or tuple of tuples (X,Y)")
            show_circle = False
    else:
        show_circle = False

    if show_circle:
        if isinstance(circle_radius, (float, int)):
            # single value is provided, used for all circles
            circle_radius = [circle_radius] * n_circ
        elif isinstance(circle_radius, tuple):
            # a different value for each circle
            if not n_circ == len(circle_radius):
                msg = '`circle_radius` must have the same len as `circle`'
                raise ValueError(msg)
        else:
            raise TypeError("`circle_rad` must be a float or tuple of floats")

    if show_circle:
        if isinstance(circle_alpha, (float, int)):
            circle_alpha = [circle_alpha] * n_circ
        elif isinstance(circle_alpha, tuple):
            # a different value for each circle
            if not n_circ == len(circle_alpha):
                msg = '`circle_alpha` must have the same len as `circle`'
                raise ValueError(msg)

    # ELLIPSE ------------------------------------------------------------------
    if ellipse is not None:
        if isinstance(ellipse, tuple):
            show_ellipse = True
            if isinstance(ellipse[0], (tuple, list)):
                n_ell = len(ellipse)
                coor_ellipse = ellipse
                if len(ellipse[0]) != 2:
                    raise TypeError("Circle coordinates should have length 2")
            elif np.isscalar(ellipse[0]):
                n_ell = 1
                coor_ellipse = [ellipse] * n_ell
            else:
                msg = "Type of first element of input 'circle' not recognised."
                msg += " Should be either scalar or tuple/list."
                raise TypeError(msg)
        else:
            print("`circle` must be a tuple (X,Y) or tuple of tuples (X,Y)")
            show_ellipse = False
    else:
        show_ellipse = False

    if show_ellipse:
        if np.isscalar(ellipse_a) and np.isscalar(ellipse_b) and np.isscalar(ellipse_angle):
            # single value is provided, used for all circles
            ellipse_a = [ellipse_a] * n_ell
            ellipse_b = [ellipse_b] * n_ell
            ellipse_angle = [ellipse_angle] * n_ell
        elif isinstance(ellipse_a, tuple) and isinstance(ellipse_b, tuple) and isinstance(ellipse_angle, tuple):
            # a different value for each circle
            if not n_ell == len(ellipse_a) or not n_ell == len(ellipse_b) or not n_ell == len(ellipse_angle):
                msg = '`ellipse_a` and `ellipse_b` and `ellipse_angle` must have the same len as `ellipse`'
                raise ValueError(msg)
        else:
            msg = "`ellipse_a`, `ellipse_b` and `ellipse_angle` must either all be scalars or "
            msg += "all tuples of the same length as the number of ellipses to plot"
            raise TypeError(msg)

    if show_ellipse:
        if isinstance(ellipse_alpha, (float, int)):
            ellipse_alpha = [ellipse_alpha] * n_ell
        elif isinstance(ellipse_alpha, tuple):
            # a different value for each circle
            if not n_ell == len(ellipse_alpha):
                msg = '`ellipse_alpha` must have the same len as `ellipse`'
                raise ValueError(msg)

    # ARROW --------------------------------------------------------------------
    if arrow is not None:
        if isinstance(arrow, tuple):
            show_arrow = True
        else:
            raise ValueError("`arrow` must be a tuple (X,Y)")
    else:
        show_arrow = False

    # VMAX-VMIN ----------------------------------------------------------------
    vmin = check_numeric_param(vmin, 'vmin')
    vmax = check_numeric_param(vmax, 'vmax')

    # CROSS --------------------------------------------------------------------
    if cross is not None:
        if not isinstance(cross, tuple):
            raise ValueError("`crosshair` must be a tuple (X,Y)")
        else:
            coor_cross = cross
            show_cross = True
    else:
        show_cross = False

    # AXIS, GRID, ANG_SCALE ----------------------------------------------------
    axis = check_bool_param(axis, 'axis')
    grid = check_bool_param(grid, 'grid')
    grid_alpha = check_numeric_param(grid_alpha, 'grid_alpha')
    grid_spacing = check_numeric_param(grid_spacing, 'grid_spacing')
    show_center = check_bool_param(show_center, 'show_center')
    ang_scale = check_bool_param(ang_scale, 'ang_scale')
    ang_legend = check_bool_param(ang_legend, 'ang_legend')
    au_legend = check_bool_param(au_legend, 'au_legend')

    if isinstance(grid_color, str):
        grid_color = [grid_color] * num_plots

    if any(ang_scale) and save is not None:
        print("`Pixel scale set to {}`".format(pxscale))

    # LABEL --------------------------------------------------------------------
    label = check_str_param(label, 'label')
    label_color = check_str_param(label_color, 'label_color')

    # CMAP ---------------------------------------------------------------------
    custom_cmap = check_str_param(cmap, 'cmap', default_cmap)

    # COLORBAR -----------------------------------------------------------------
    colorbar = check_bool_param(colorbar, 'colorbar')

    if colorbar_ticks is not None:
        cbar_ticks = colorbar_ticks
        # must be a tuple
        if isinstance(cbar_ticks, tuple):
            # tuple of tuples
            if isinstance(cbar_ticks[0], tuple):
                if not num_plots == len(cbar_ticks):
                    raise ValueError('`colorbar_ticks` does not contain enough '
                                     'items')
            # single tuple
            elif isinstance(cbar_ticks[0], (float, int)):
                cbar_ticks = [colorbar_ticks] * num_plots
        else:
            raise TypeError('`colorbar_ticks` must be a tuple or tuple of '
                            'tuples')
    else:
        cbar_ticks = [None] * num_plots

    # LOG ----------------------------------------------------------------------
    logscale = check_bool_param(log, 'log')
#    if any(logscale):
#        # Showing bad/nan pixels with the darkest color in current colormap
#        current_cmap = mplcm.get_cmap()
#        current_cmap.set_bad(current_cmap.colors[0])

    # --------------------------------------------------------------------------
    if backend == 'matplotlib':
        # Creating the figure --------------------------------------------------
        fig = figure(figsize=(cols * size_factor, rows * size_factor), dpi=dpi)

        if title is not None:
            fig.suptitle(title, fontsize=tit_size, va='center', x=0.51,
                         # y=1-0.08*(28/tit_size)**(0.5))
                         y=1-0.1*(16/tit_size))

        if mode == 'surface':
            plot_mosaic = False
        elif mode == 'mosaic':
            plot_mosaic = True
        else:
            raise ValueError("`mode` value was not recognized")

        for i, v in enumerate(range(num_plots)):
            image = np.copy(data[i])
            frame_size = image.shape[0]  # assuming square frames
            cy = image.shape[0] / 2 - 0.5
            cx = image.shape[1] / 2 - 0.5
            v += 1

            if plot_mosaic:
                ax = subplot(rows, cols, v)
                ax.set_aspect('auto')

                if logscale[i]:
                    #image += np.abs(np.nanmin(image))  # old code to avoid negatives in image
                    if vmax[i] is None:
                        vmax[i] = np.nanmax(image)
                    if vmin[i] is None or vmin[i] <= 0:
                        vmin[i] = vmax[i] * 1e-2
                    norm = LogNorm(vmin=vmin[i], vmax=vmax[i], clip=True)
                else:
                    norm = Normalize(vmin=vmin[i], vmax=vmax[i], clip=True)

                if image.dtype == bool:
                    image = image.astype(int)

                if custom_cmap[i] == 'binary' and image.max() == 1 and \
                   image.min() == 0:
                    cucmap = cmap_binary
                    cbticks = (0, 0.5, 1)

                else:
                    cucmap = custom_cmap[i]
                    cbticks = cbar_ticks[i]

                im = ax.imshow(image, cmap=cucmap, origin='lower', norm=norm, interpolation='nearest')
                # if colorbar[i]:
                #     divider = make_axes_locatable(ax)
                #     # the width of cax is 5% of ax and the padding between cax
                #     # and ax wis fixed at 0.05 inch
                #     cax = divider.append_axes("right", size="5%", pad=0.05)
                #     cb = plt_colorbar(im, ax=ax, cax=cax, drawedges=False,
                #                       ticks=cbticks)
                #     cb.outline.set_linewidth(0.1)
                #     cb.ax.tick_params(labelsize=lab_fontsize)
                #     cbw = frame_size/10
                # else:
                #     cbw = 0

            else:
<<<<<<< HEAD
                # Leave the import to make porjection='3d' work
                # from mpl_toolkits.mplot3d import Axes3D
=======
                # Leave the import to make projection='3d' work
                #from mpl_toolkits.mplot3d import Axes3D
>>>>>>> b4d95d71
                x = np.outer(np.arange(0, frame_size, 1), np.ones(frame_size))
                y = x.copy().T
                ax = subplot(rows, cols, v, projection='3d')
                ax.set_aspect('auto')
                surf = ax.plot_surface(x, y, image, rstride=sampling,
                                       cstride=sampling, linewidth=2,
                                       cmap=custom_cmap[i], antialiased=True,
                                       vmin=vmin[i], vmax=vmax[i])
                ax.set_xlabel('x')
                ax.set_ylabel('y')
                ax.dist = 10
                if title is not None:
                    ax.set_title(title)

                if colorbar[i]:
                    fig.colorbar(surf, aspect=10, pad=0.05, fraction=0.04)

            if ang_legend[i] and plot_mosaic:
                scaleng = 1. / pxscale
                scalab = '1 arcsec'
                scalabloc = scaleng / 2. - 8
                if scaleng > frame_size / 2.:
                    scaleng /= 2.
                    scalab = '500 mas'
                    scalabloc = scaleng / 2. - 8
                scapad = 4
                xma = frame_size - scapad
                xmi = xma - scaleng
                hlines(y=scapad, xmin=xmi, xmax=xma, colors='white', lw=1.,
                       linestyles='solid')
                annotate(scalab, (xmi + scalabloc, scapad + 2), color='white',
                         size=label_size)
            if au_legend[i] and plot_mosaic:
                pxsc_fac = (0.012265/pxscale)
                labsz_fac = (label_size/12)
                scaleng = 50. / auscale
                scalab = '50 au'
                scalabloc = scaleng / 2. - 6.4*pxsc_fac*labsz_fac
                if scaleng > frame_size / 3.:
                    scaleng = 20. / auscale
                    scalab = '20 au'
                    scalabloc = scaleng / 2. - 6.4*pxsc_fac*labsz_fac
                    if scaleng > frame_size / 3.:
                        scaleng = 10. / auscale
                        scalab = '10 au'
                        scalabloc = scaleng / 2. - 6.4*pxsc_fac*labsz_fac
                scapad = 5*pxsc_fac*labsz_fac
                xma = frame_size - scapad
                xmi = xma - scaleng
                hlines(y=xma-scapad, xmin=xmi, xmax=xma, colors='white',
                       lw=1., linestyles='solid')
                annotate(scalab, (xmi + scalabloc, xma-0.5*scapad),
                         color='white', size=label_size)

            if show_circle and plot_mosaic:
                if isinstance(circle_linestyle, tuple):
                    c_offset = circle_linestyle[0]
                    circle_linestyle = circle_linestyle[1]
                else:
                    c_offset = 4  # vertical offset equal to 4px
                for j in range(n_circ):
                    if isinstance(circle_color, (list, tuple)):
                        circle_color_tmp = circle_color[j]
                    else:
                        circle_color_tmp = circle_color
                    if isinstance(circle_linestyle, (list, tuple)):
                        circle_linestyle_tmp = circle_linestyle[j]
                    else:
                        circle_linestyle_tmp = circle_linestyle
                    circ = Circle(coor_circle[j], radius=circle_radius[j],
                                  fill=False, color=circle_color_tmp,
                                  alpha=circle_alpha[j], ls=circle_linestyle_tmp)
                    ax.add_artist(circ)
                    if circle_label:
                        x = coor_circle[j][0]
                        y = coor_circle[j][1]
                        if isinstance(circle_label, str):
                            cirlabel = circle_label
                        elif isinstance(circle_label, tuple):
                            cirlabel = circle_label[j]
                        else:
                            cirlabel = str(int(x))+','+str(int(y))
                        # added below - can otherwise lead to wide separations
                        c_offset_j = min(c_offset, circle_radius[j])
                        ax.text(x, y + circle_radius[j] + c_offset_j, cirlabel,
                                fontsize=label_size, color=circle_label_color,
                                family='monospace', ha='center', va='center',
                                weight='bold', alpha=circle_alpha[j])

            if show_ellipse and plot_mosaic:
                if isinstance(ellipse_linestyle, tuple):
                    e_offset = ellipse_linestyle[0]
                    ellipse_linestyle = ellipse_linestyle[1]
                else:
                    e_offset = 4  # vertical offset equal to 4px
                for j in range(n_ell):
                    if isinstance(ellipse_color, (list, tuple)):
                        ellipse_color_tmp = ellipse_color[j]
                    else:
                        ellipse_color_tmp = ellipse_color
                    if isinstance(ellipse_linestyle, (list, tuple)):
                        ellipse_linestyle_tmp = ellipse_linestyle[j]
                    else:
                        ellipse_linestyle_tmp = ellipse_linestyle
                    ell = Ellipse(coor_ellipse[j], width=ellipse_a[j],
                                  height=ellipse_b[j], angle=ellipse_angle[j],
                                  fill=False, color=ellipse_color_tmp,
                                  alpha=ellipse_alpha[j],
                                  ls=ellipse_linestyle_tmp)
                    ax.add_artist(ell)
                    if ellipse_label:
                        x = coor_ellipse[j][0]
                        y = coor_ellipse[j][1]
                        if isinstance(ellipse_label, str):
                            elllabel = ellipse_label
                        elif isinstance(ellipse_label, tuple):
                            elllabel = ellipse_label[j]
                        else:
                            elllabel = str(int(x))+','+str(int(y))
                        # added below - can otherwise lead to wide separations
                        e_offset_j = min(e_offset, ellipse_a[j])
                        ax.text(x, y + ellipse_a[j] + e_offset_j, elllabel,
                                fontsize=label_size, color=ellipse_label_color,
                                family='monospace', ha='center', va='center',
                                weight='bold', alpha=ellipse_alpha[j])

            if show_cross and plot_mosaic:
                ax.axhline(coor_cross[0], xmin=0, xmax=frame_size, alpha=cross_alpha, lw=0.6,
                           linestyle='dashed', color='white')
                ax.axvline(coor_cross[1], ymin=0, ymax=frame_size, alpha=cross_alpha, lw=0.6,
                           linestyle='dashed', color='white')

            if show_center[i] and plot_mosaic:
                ax.scatter([cy], [cx], marker='+',
                           color=cross_color, alpha=cross_alpha)

            if show_arrow and plot_mosaic:
                ax.arrow(arrow[0] + arrow_length + arrow_shiftx, arrow[1],
                         -arrow_length, 0, color='white', head_width=6,
                         head_length=4, width=2, length_includes_head=True,
                         alpha=arrow_alpha)
                if arrow_label:
                    x = arrow[0]
                    y = arrow[1]
                    if isinstance(arrow_label, str):
                        arrlabel = arrow_label
                    else:
                        arrlabel = str(int(x))+','+str(int(y))
                    if len(arrlabel) < 5:
                        arr_fontsize = 14
                    else:
                        arr_fontsize = lab_fontsize

                    ax.text(x + arrow_length + 1.3*arrow_shiftx, y, arrlabel,
                            fontsize=arr_fontsize, color='white', family='monospace',
                            ha='left', va='center', weight='bold',
                            alpha=arrow_alpha)

            if label[i] is not None and plot_mosaic:
                ax.annotate(label[i], xy=(label_pad_x, label_pad_y), color=label_color[i],
                            xycoords='axes pixels', weight='bold',
                            size=label_size)

            if grid[i] and plot_mosaic:
                if grid_spacing[i] is None:
                    if cy < 10:
                        gridspa = 1
                    elif cy >= 10:
                        if cy % 2 == 0:
                            gridspa = 4
                        else:
                            gridspa = 5
                else:
                    gridspa = grid_spacing[i]

                ax.tick_params(axis='both', which='minor')
                minor_ticks = np.arange(0, data[i].shape[0], gridspa)
                ax.set_xticks(minor_ticks, minor=True)
                ax.set_yticks(minor_ticks, minor=True)
                ax.grid(True, which='minor', color=grid_color[i], linewidth=0.5,
                        alpha=grid_alpha[i], linestyle='dashed')
            else:
                ax.grid(False)

            if ang_scale[i] and plot_mosaic:
                # Converting axes from pixels to arcseconds
                half_num_ticks = int(np.round(cy // ang_ticksep))

                # Calculate the pixel locations at which to put ticks
                ticks = []
                for t in range(half_num_ticks, -half_num_ticks-1, -1):
                    # Avoid ticks not showing on the last pixel
                    if not cy - t * ang_ticksep == frame_size:
                        ticks.append(cy - t * ang_ticksep)
                    else:
                        ticks.append((cy - t * ang_ticksep)-1)
                ax.set_xticks(ticks)
                ax.set_yticks(ticks)

                # Corresponding distance in arcseconds, measured from the center
                labels_y = []
                labels_x = []
                for t in range(half_num_ticks, -half_num_ticks-1, -1):
                    labels_y.append(
                        round(Decimal(-t * (ang_ticksep * pxscale)), ndec))
                    labels_x.append(
                        round(Decimal(t * (ang_ticksep * pxscale)), ndec))
                ax.set_xticklabels(labels_x)
                ax.set_yticklabels(labels_y)
                ax.set_xlabel('\u0394RA ["]', fontsize=label_size)
                ax.set_ylabel('\u0394Dec ["]', fontsize=label_size)
                ax.minorticks_on()
                ax.tick_params(axis='both', which='both', labelsize=label_size,
                               direction=tick_direction, color=tick_color)

            else:
                ax.set_xlabel("x", fontsize=label_size)
                ax.set_ylabel("y", fontsize=label_size)

            if not axis[i]:
                ax.set_axis_off()

            if colorbar[i] and plot_mosaic:
                divider = make_axes_locatable(ax)
                # the width of cax is 5% of ax and the padding between cax
                # and ax wis fixed at 0.05 inch
                if top_colorbar:
                    cax = divider.append_axes("top", size="5%", pad=0.05)
                    cb = plt_colorbar(
                        im, ax=ax, cax=cax, drawedges=False, ticks=cbticks, orientation='horizontal')
                    cb.ax.xaxis.set_ticks_position('top')
                    cb.ax.xaxis.set_label_position('top')
                else:
                    cax = divider.append_axes("right", size="5%", pad=0.05)
                    cb = plt_colorbar(im, ax=ax, cax=cax,
                                      drawedges=False, ticks=cbticks)
                cb.outline.set_linewidth(0.1)
                cb.ax.tick_params(labelsize=colorbar_ticksize)
                if colorbar_label != '':
                    cb.set_label(label=colorbar_label,
                                 fontsize=colorbar_label_size)

            if patch is not None:
                beam = Circle(xy=(frame_size/10, frame_size/6),
                              radius=patch/2, color='grey', fill=True, alpha=1)
                ax.add_artist(beam)

        fig.subplots_adjust(wspace=horsp, hspace=versp)
        if save is not None and isinstance(save, str):
            savefig(save, dpi=dpi, bbox_inches='tight', pad_inches=0,
                    transparent=transparent)
            close()
        elif return_fig_ax is False and save is None:
            show()
        elif return_fig_ax and save is None:
            return fig, ax

    elif backend == 'bokeh':
        extension(backend)
        subplots = []
        # options = "Image (cmap='" + custom_cmap[0] + "')"  # taking first item
        # hv.opts(options)

        for i, v in enumerate(range(num_plots)):
            image = np.copy(data[i])
            if vmin[i] is None:
                vmin[i] = image.min()
            if vmax[i] is None:
                vmax[i] = image.max()
            im = Image((range(image.shape[1]), range(image.shape[0]), image))
            subplots.append(im.opts(tools=['hover'], colorbar=colorbar[i],
                                    colorbar_opts={'width': 15},
                                    width=width, height=height,
                                    clim=(vmin[i], vmax[i]),
                                    cmap=custom_cmap[0]))

        return Layout(subplots).cols(cols)

    else:
        raise ValueError('`backend` not supported')


def plot_cubes(cube, mode='slider', backend='matplotlib', dpi=100,
               figtype='png', vmin=None, vmax=None, size=100, width=360,
               height=360, cmap=None, colorbar=True, dynamic=True,
               anim_path=None, data_step_range=None, label=None,
               label_step_range=None, delay=50, anim_format='gif',
               delete_anim_cache=True, **kwargs):
    """ Plot multi-dimensional high-contrast imaging datacubes (3d and 4d
    ``numpy`` arrays). It allows to visualize in-memory ``numpy`` arrays on
    ``Jupyterlab`` by leveraging the ``HoloViews`` library. It can also generate
    and save animations from a 3d ``numpy`` array with ``matplotlib``.

    Parameters
    ----------
    cube : np.ndarray
        Input 3d or 4d cube.
    mode : {'slider', 'animation'}, str optional
        Whether to plot the 3d array as a widget with a slider or to save an
        animation of the 3d array. The animation is saved to disk using
        ImageMagick's convert command (it must be installed otherwise a
        ``FileNotFoundError`` will be raised).
    backend : {'matplotlib', 'bokeh'}, str optional
        Selects the backend used to display the plots. ``Bokeh`` plots are
        interactive, allowing the used to zoom, pan, inspect pixel values, etc.
        ``Matplotlib`` can lead to some flickering when using the slider and
        ``dynamic`` is True.
    dpi : int, optional
        [backend='matplotlib'] The rendered dpi of the figure.
    figtype : {'png', 'svg'}, str optional
        [backend='matplotlib'] Type of output.
    vmin : None, float or int, optional
        For defining the data range that the colormap covers. When set to None,
        the colormap covers the complete value range of the supplied data.
    vmax : None, float or int, optional
        For defining the data range that the colormap covers. When set to None,
        the colormap covers the complete value range of the supplied data.
    size : int, optional
        [backend='matplotlib'] Sets the size of the plot.
    width : int, optional
        [backend='bokeh'] Sets the width of the plot.
    height : int, optional
        [backend='bokeh'] Sets the height of the plot.
    cmap : None or str, optional
        Colormap. When None, the value of the global variable ``default_cmap``
        will be used.
    colorbar : bool, optional
        If True, a colorbar is shown.
    dynamic : bool, optional
        [mode='slider'] When False, a ``HoloViews.HoloMap`` is created (slower
        and will take up a lot of RAM for large datasets). If True, a
        ``HoloViews.DynamicMap`` is created instead.
    anim_path : str, optional
        [mode='animation'] The animation path/filename. If None then the
        animation will be called ``animation``.``anim_format`` and will be saved
        in the current directory.
    data_step_range : tuple, optional
        [mode='animation'] Tuple of 1, 2 or 3 values that creates a range for
        slicing the ``data`` cube.
    label : str, optional
        [mode='animation'] Label to be overlaid on top of each frame of the
        animation. If None, then ``frame <#>`` will be used.
    label_step_range : tuple, optional
        [mode='animation'] Tuple of 1, 2 or 3 values that creates a range for
        customizing the label overlaid on top of each frame of the animation.
    delay : int, optional
        [mode='animation'] Delay for displaying the frames in the animation
        sequence.
    anim_format : str, optional
        [mode='animation'] Format of the saved animation. By default 'gif' is
        used. Other formats supported by ImageMagick are valid, such as 'mp4'.
    delete_anim_cache : str, optional
        [mode='animation'] If True, the cache folder is deleted once the
        animation file is saved to disk.
    **kwargs : dictionary, optional
        [mode='animation'] Arguments to be passed to ``plot_frames`` to
        customize each frame of the animation (adding markers, using a log
        scale, etc).

    Notes
    -----
    https://holoviews.org/getting_started/Gridded_Datasets.html
    https://holoviews.org/user_guide/Gridded_Datasets.html
    https://holoviews.org/user_guide/Applying_Customizations.html
    """
    extension(backend)

    if not isinstance(cube, np.ndarray):
        raise TypeError('`cube` must be a numpy.ndarray')

    if cmap is None:
        cmap = default_cmap

    if mode == 'slider':
        if cube.ndim not in (3, 4):
            raise ValueError('`cube` must be a 3 or 4 array when `mode` set to '
                             'slider')

        if cube.ndim == 3:
            # Dataset((X, Y, Z), Data), where
            # X is a 1D array of shape M ,
            # Y is a 1D array of shape N and
            # Z is a 1D array of shape O
            # Data is a ND array of shape NxMxO
            ds = Dataset((range(cube.shape[2]), range(cube.shape[1]),
                         range(cube.shape[0]), cube), ['x', 'y', 'time'],
                         'flux')
            max_frames = cube.shape[0]
        elif cube.ndim == 4:
            # adding a lambda dimension
            ds = Dataset((range(cube.shape[3]), range(cube.shape[2]),
                        range(cube.shape[1]), range(cube.shape[0]), cube),
                        ['x', 'y', 'time', 'lambda'], 'flux')
            max_frames = cube.shape[0] * cube.shape[1]

        # Matplotlib takes None but not Bokeh. We take global min & max instead
        if vmin is None:
            vmin = cube.min()
        if vmax is None:
            vmax = cube.max()

        print(ds)
        print(":Cube_shape\t{}".format(list(cube.shape[::-1])))

        # not working for bokeh: dpi
        image_stack = ds.to(Image, kdims=['x', 'y'], dynamic=dynamic)
        output(backend=backend, size=size, dpi=dpi, fig=figtype,
               max_frames=max_frames)

        if backend == 'matplotlib':
            # keywords in the currently active 'matplotlib' renderer are:
            # 'alpha', 'clims', 'cmap', 'filterrad', 'interpolation', 'norm',
            # 'visible'
            # options = "Image (cmap='" + cmap + "', interpolation='nearest',"
            # options += " clims=("+str(vmin)+','+str(vmax)+")"+")"
            # opts(options, image_stack)
            return image_stack.opts(opts.Image(colorbar=colorbar,
                                               cmap=cmap,
                                               clim=(vmin, vmax)))
            # hv.save(image_stack, 'holomap.gif', fps=5)

        elif backend == 'bokeh':
            # options = "Image (cmap='" + cmap + "')"
            # opts(options, image_stack)
            # Compensating the width to accommodate the colorbar
            if colorbar:
                cb_wid = 15
                cb_pad = 3
                tick_len = len(str(int(cube.max())))
                if tick_len < 4:
                    cb_tick = 25
                elif tick_len == 4:
                    cb_tick = 35
                elif tick_len > 4:
                    cb_tick = 45
                width_ = width + cb_pad + cb_wid + cb_tick
            else:
                width_ = width

            return image_stack.opts(opts.Image(colorbar=colorbar,
                                               colorbar_opts={'width': 15,
                                                              'padding': 3},
                                               width=width_, height=height,
                                               clim=(vmin, vmax),
                                               cmap=cmap,
                                               tools=['hover']))

    elif mode == 'animation':
        if cube.ndim != 3:
            raise ValueError('`cube` must be a 3 array when `mode` set to '
                             'animation')

        if backend == 'bokeh':
            print('Creating animations works with the matplotlib backend')

        dir_path = './animation_temp/'
        if anim_path is None:
            anim_path = './animation'

        if data_step_range is None:
            data_step_range = range(0, cube.shape[0], 1)
        else:
            if not isinstance(data_step_range, tuple):
                msg = '`data_step_range` must be a tuple with 1, 2 or 3 values'
                raise ValueError(msg)
            if len(data_step_range) == 1:
                data_step_range = range(data_step_range)
            elif len(data_step_range) == 2:
                data_step_range = range(data_step_range[0], data_step_range[1])
            elif len(data_step_range) == 3:
                data_step_range = range(data_step_range[0],
                                        data_step_range[1],
                                        data_step_range[2])

        if label_step_range is None:
            label_step_range = data_step_range
        else:
            if not isinstance(label_step_range, tuple):
                msg = '`label_step_range` must be a tuple with 1, 2 or 3 values'
                raise ValueError(msg)
            if len(label_step_range) == 1:
                label_step_range = range(label_step_range)
            elif len(label_step_range) == 2:
                label_step_range = range(label_step_range[0],
                                         label_step_range[1])
            elif len(label_step_range) == 3:
                label_step_range = range(label_step_range[0],
                                         label_step_range[1],
                                         label_step_range[2])

        if exists(dir_path):
            rmtree(dir_path)
            print('Replacing ' + dir_path)
        mkdir(dir_path)

        print('Producing each animation frame...')
        for i, labstep in zip(data_step_range, list(label_step_range)):
            if label is None:
                label = 'frame '
            savelabel = dir_path + label + str(i + 100)
            plot_frames(cube[i], backend='matplotlib', mode='mosaic',
                        save=savelabel, dpi=dpi, vmin=vmin, vmax=vmax,
                        colorbar=colorbar, cmap=cmap,
                        label=tuple([label + str(labstep + 1)]), **kwargs)
        try:
            filename = anim_path + '.' + anim_format
            call(['convert', '-delay', str(delay), dir_path + '*.png',
                  filename])
            if exists(filename):
                print('Animation successfully saved to disk as ' + filename)
                if delete_anim_cache:
                    rmtree(dir_path)
                    print('Temp directory deleted ' + dir_path)

        except FileNotFoundError:
            print('ImageMagick `convert` command could not be found')

    else:
        raise ValueError("`mode` is not recognized")<|MERGE_RESOLUTION|>--- conflicted
+++ resolved
@@ -538,7 +538,7 @@
                 ax.set_aspect('auto')
 
                 if logscale[i]:
-                    #image += np.abs(np.nanmin(image))  # old code to avoid negatives in image
+                    # image += np.abs(np.nanmin(image))  # old code to avoid negatives in image
                     if vmax[i] is None:
                         vmax[i] = np.nanmax(image)
                     if vmin[i] is None or vmin[i] <= 0:
@@ -559,7 +559,8 @@
                     cucmap = custom_cmap[i]
                     cbticks = cbar_ticks[i]
 
-                im = ax.imshow(image, cmap=cucmap, origin='lower', norm=norm, interpolation='nearest')
+                im = ax.imshow(image, cmap=cucmap, origin='lower',
+                               norm=norm, interpolation='nearest')
                 # if colorbar[i]:
                 #     divider = make_axes_locatable(ax)
                 #     # the width of cax is 5% of ax and the padding between cax
@@ -574,13 +575,8 @@
                 #     cbw = 0
 
             else:
-<<<<<<< HEAD
-                # Leave the import to make porjection='3d' work
-                # from mpl_toolkits.mplot3d import Axes3D
-=======
                 # Leave the import to make projection='3d' work
                 #from mpl_toolkits.mplot3d import Axes3D
->>>>>>> b4d95d71
                 x = np.outer(np.arange(0, frame_size, 1), np.ones(frame_size))
                 y = x.copy().T
                 ax = subplot(rows, cols, v, projection='3d')
@@ -972,8 +968,8 @@
         elif cube.ndim == 4:
             # adding a lambda dimension
             ds = Dataset((range(cube.shape[3]), range(cube.shape[2]),
-                        range(cube.shape[1]), range(cube.shape[0]), cube),
-                        ['x', 'y', 'time', 'lambda'], 'flux')
+                          range(cube.shape[1]), range(cube.shape[0]), cube),
+                         ['x', 'y', 'time', 'lambda'], 'flux')
             max_frames = cube.shape[0] * cube.shape[1]
 
         # Matplotlib takes None but not Bokeh. We take global min & max instead
